import pandas as pd
import shap
import joblib
from sklearn.model_selection import train_test_split
import matplotlib.pyplot as plt

# Importar funções de preparação de dados dos scripts anteriores
from clustering_analysis import get_clustering_data_optimized
from classification_model import create_classification_target

def generate_shap_explanations():
    """
    Carrega o modelo otimizado, calcula os valores SHAP e gera gráficos de explicabilidade.
    """
    print("\n=== GERANDO EXPLICAÇÕES SHAP PARA O MODELO OTIMIZADO ===")

    # 1. CARREGAR DADOS E PREPARÁ-LOS
    print("Carregando e preparando dados...")
    df_clustered, _, _ = get_clustering_data_optimized()
    if df_clustered is None:
        print("Erro ao carregar dados. Abortando.")
        return

    df_classification = create_classification_target(df_clustered)
    features_to_use = ['area_construida', 'area_terreno', 'ano_construcao', 'padrao_acabamento', 'cluster', 'bairro', 'tipo_imovel']
    X = df_classification[[f for f in features_to_use if f in df_classification.columns]]
    y = df_classification['categoria_valor']
    X_train, X_test, y_train, y_test = train_test_split(X, y, test_size=0.2, random_state=42, stratify=y)

    # 2. CARREGAR O MODELO OTIMIZADO
    model_filename = 'property_classifier_model_optimized.joblib'
    print(f"Carregando modelo otimizado de: {model_filename}")
    try:
        best_model = joblib.load(model_filename)
    except FileNotFoundError:
        print(f"Erro: Arquivo do modelo não encontrado. Execute o script de classificação primeiro.")
        return

    preprocessor = best_model.named_steps['preprocessor']
    classifier = best_model.named_steps['classifier']

    # 3. PREPARAR DADOS PARA O SHAP
    print("Aplicando pré-processamento aos dados...")
    X_test_transformed = preprocessor.transform(X_test)
    feature_names = preprocessor.get_feature_names_out()
    X_test_transformed_df = pd.DataFrame(X_test_transformed.toarray(), columns=feature_names)
    sample_size = 800
    X_test_sample = X_test_transformed_df.sample(min(sample_size, len(X_test_transformed_df)), random_state=42)

    # 4. CALCULAR VALORES SHAP (API MODERNA E OTIMIZADA)
    print("Calculando valores SHAP com a API moderna... (Muito mais rápido!)")
    explainer = shap.TreeExplainer(classifier)
    # Desativar check_additivity para um grande ganho de performance
    shap_values_obj = explainer(X_test_sample, check_additivity=False)

    class_names = best_model.classes_

    # 5. GERAR E SALVAR GRÁFICOS DE EXPLICAÇÃO GLOBAL
    # Gráfico de Barras (Feature Importance Global)
    print("Gerando gráfico de barras de importância das features...")
    plt.figure()
    # A nova API usa o objeto shap_values_obj diretamente
    shap.summary_plot(shap_values_obj, plot_type="bar", feature_names=X_test_sample.columns, class_names=class_names, show=False)
    plt.title("Importância Global das Features (SHAP)")
    plt.savefig('shap_summary_bar.png', bbox_inches='tight')
    plt.close()
    print("Gráfico salvo em: shap_summary_bar.png")

    # Gráfico Beeswarm (Distribuição do Impacto das Features)
    print("Gerando gráficos beeswarm...")
    # O objeto Explanation contém os valores para todas as classes
    # Acessamos os valores de cada classe com a sintaxe [:, :, i]
    for i, class_name in enumerate(class_names):
        plt.figure()
        shap.summary_plot(shap_values_obj[:, :, i], features=X_test_sample, show=False)
        plt.title(f'Impacto das Features na Classe: {class_name}')
        plt.savefig(f'shap_summary_beeswarm_{class_name}.png', bbox_inches='tight')
        plt.close()
<<<<<<< HEAD
    print("Gráficos beeswarm salvos em: ./")
=======
    print("Gráficos beeswarm salvos em: PISI3-Project/") # Gráfico SHAP: Importância por classe (Multiclasse Bar Plot)
    print("Gerando Gráfico de Importância por Classe (Barra Multiclasse)...")
    try:
        plt.figure(figsize=(12, 8)) 
        # A função summary_plot gera o gráfico de barras multiclasse automaticamente
        # quando recebe um objeto de explicação (shap_values_obj) multiclasse.
        shap.summary_plot(
            shap_values=shap_values_obj,
            features=X_test_sample, # Passamos features para nomes e contexto
            plot_type="bar",        # Especifica o tipo de gráfico como barra
            class_names=class_names,# Nomes das classes
            show=False              # Não exibe, apenas salva
        )
        plt.title("Importância das Features Segmentada por Classe (SHAP)")
        # Salva o gráfico com o novo nome
        plt.savefig(
            os.path.join('PISI3-Project/shap_summary_bar_multiclass.png'),
            bbox_inches='tight'
        )
        plt.close()
        print(f"NOVO Gráfico 'shap_summary_bar_multiclass.png' gerado e salvo em: PISI3-Project/shap_summary_bar_multiclass.png")

    except Exception as e:
        print(f"Erro ao gerar o gráfico de barras multiclasse SHAP: {e}")

>>>>>>> 1b0d9be8

    # 6. GERAR E SALVAR GRÁFICO DE EXPLICAÇÃO LOCAL
    print("Gerando gráfico de força para uma predição local...")
    prediction_array = classifier.predict(X_test_sample.iloc[[0]])
    predicted_class_index = list(class_names).index(prediction_array[0])

    # A nova API simplifica muito a chamada do force_plot
    # Passamos apenas a explicação para a amostra 0 e a classe predita
    force_plot = shap.force_plot(shap_values_obj[0, :, predicted_class_index], matplotlib=False)
    
    # Salvar o gráfico de força como um arquivo HTML
    shap.save_html('shap_force_plot_local.html', force_plot)
    print("Gráfico de força local salvo em: shap_force_plot_local.html")

    # 7. SALVAR ARTEFATOS SHAP PARA O DASHBOARD
    print("\nSalvando artefatos SHAP para uso no dashboard...")
    joblib.dump(explainer, 'shap_explainer.joblib')
    joblib.dump(shap_values_obj, 'shap_values.joblib')
    joblib.dump(X_test_sample, 'X_test_sample_transformed.joblib')
    print("Artefatos SHAP (explainer, values, sample_data) salvos com sucesso!")

if __name__ == "__main__":
    generate_shap_explanations()<|MERGE_RESOLUTION|>--- conflicted
+++ resolved
@@ -76,9 +76,6 @@
         plt.title(f'Impacto das Features na Classe: {class_name}')
         plt.savefig(f'shap_summary_beeswarm_{class_name}.png', bbox_inches='tight')
         plt.close()
-<<<<<<< HEAD
-    print("Gráficos beeswarm salvos em: ./")
-=======
     print("Gráficos beeswarm salvos em: PISI3-Project/") # Gráfico SHAP: Importância por classe (Multiclasse Bar Plot)
     print("Gerando Gráfico de Importância por Classe (Barra Multiclasse)...")
     try:
@@ -104,7 +101,6 @@
     except Exception as e:
         print(f"Erro ao gerar o gráfico de barras multiclasse SHAP: {e}")
 
->>>>>>> 1b0d9be8
 
     # 6. GERAR E SALVAR GRÁFICO DE EXPLICAÇÃO LOCAL
     print("Gerando gráfico de força para uma predição local...")
